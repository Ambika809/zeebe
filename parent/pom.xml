<project xmlns="http://maven.apache.org/POM/4.0.0" xmlns:xsi="http://www.w3.org/2001/XMLSchema-instance" xsi:schemaLocation="http://maven.apache.org/POM/4.0.0 http://maven.apache.org/xsd/maven-4.0.0.xsd">

  <modelVersion>4.0.0</modelVersion>
  <name>Zeebe Parent</name>
  <artifactId>zeebe-parent</artifactId>
<<<<<<< HEAD
  <version>0.24.1-SNAPSHOT</version>
=======
  <version>0.24.2-SNAPSHOT</version>
>>>>>>> 1aa0bf34
  <packaging>pom</packaging>
  <inceptionYear>2017</inceptionYear>
  <url>http://zeebe.io/</url>

  <parent>
    <groupId>io.zeebe</groupId>
    <artifactId>zeebe-bom</artifactId>
<<<<<<< HEAD
    <version>0.24.1-SNAPSHOT</version>
=======
    <version>0.24.2-SNAPSHOT</version>
>>>>>>> 1aa0bf34
    <relativePath>../bom</relativePath>
  </parent>

  <licenses>
    <license>
      <name>Zeebe Community License v1.0</name>
      <url>https://zeebe.io/legal/zeebe-community-license-1.0</url>
    </license>
  </licenses>

  <properties>

    <!-- Zeebe Community License v1.0 header -->
    <license.header>${maven.multiModuleProjectDirectory}/parent/COPYING-HEADER.txt</license.header>

    <project.build.sourceEncoding>utf-8</project.build.sourceEncoding>
    <!-- disable jdk8 javadoc checks on release build -->
    <additionalparam>-Xdoclint:none</additionalparam>
    <checkstyle.config.location>.checkstyle.xml</checkstyle.config.location>
    <spotbugs.include>spotbugs/spotbugs-include.xml</spotbugs.include>
    <spotbugs.exclude>spotbugs/spotbugs-exclude.xml</spotbugs.exclude>

    <!-- EXTERNAL LIBS -->
    <version.agrona>1.5.1</version.agrona>
    <version.animal-sniffer>1.18</version.animal-sniffer>
    <version.assertj>3.16.1</version.assertj>
    <version.awaitility>4.0.3</version.awaitility>
    <version.camunda>7.13.0</version.camunda>
    <version.awaitility>4.0.3</version.awaitility>
    <version.commons-lang>3.10</version.commons-lang>
    <version.commons-logging>1.2</version.commons-logging>
    <version.commons-math>3.6.1</version.commons-math>
    <version.commons-codec>1.14</version.commons-codec>
    <version.elasticsearch>6.8.10</version.elasticsearch>
    <version.error-prone>2.4.0</version.error-prone>
    <version.grpc>1.30.2</version.grpc>
    <version.gson>2.8.6</version.gson>
    <version.guava>29.0-jre</version.guava>
    <version.hamcrest>2.2</version.hamcrest>
    <version.hppc>0.8.1</version.hppc>
    <version.httpasyncclient>4.1.4</version.httpasyncclient>
    <version.httpclient>4.5.12</version.httpclient>
    <version.httpcomponents>4.4.13</version.httpcomponents>
    <version.jackson>2.11.1</version.jackson>
    <version.java-grpc-prometheus>0.3.0</version.java-grpc-prometheus>
    <version.junit>4.13</version.junit>
    <version.log4j>2.13.3</version.log4j>
    <version.mockito>3.3.3</version.mockito>
    <version.model>7.7.0</version.model>
    <version.msgpack>0.8.20</version.msgpack>
    <version.netty-tcnative>2.0.31.Final</version.netty-tcnative>
    <version.objenesis>3.1</version.objenesis>
    <version.prometheus>0.9.0</version.prometheus>
    <version.protobuf>3.12.2</version.protobuf>
    <version.micrometer>1.5.2</version.micrometer>
    <version.rocksdbjni>6.8.1</version.rocksdbjni>
    <version.sbe>1.18.2</version.sbe>
    <version.scala-parser>1.1.2</version.scala-parser>
    <version.scala>2.13.3</version.scala>
    <version.slf4j>1.7.30</version.slf4j>
    <version.snakeyaml>1.26</version.snakeyaml>
    <version.javax>1.3.2</version.javax>
    <version.wiremock>2.26.3</version.wiremock>
    <version.asm>8.0.1</version.asm>
    <version.testcontainers>1.14.3</version.testcontainers>
    <version.netflix.concurrency>0.3.6</version.netflix.concurrency>
    <version.zeebe-test-container>0.32.0</version.zeebe-test-container>
    <version.feel-scala>1.11.2</version.feel-scala>
    <version.restassert>4.3.0</version.restassert>
    <version.spring-framework>5.2.7.RELEASE</version.spring-framework>
    <version.spring-boot>2.3.1.RELEASE</version.spring-boot>
    <version.tomcat>9.0.36</version.tomcat>
    <version.classgraph>4.8.87</version.classgraph>
    <version.concurrentunit>0.4.6</version.concurrentunit>
    <version.config>1.4.0</version.config>
    <version.kryo>4.0.2</version.kryo>
    <version.awaitility>4.0.3</version.awaitility>

    <!-- maven plugins -->
    <plugin.version.antrun>3.0.0</plugin.version.antrun>
    <plugin.version.appassembler>2.1.0</plugin.version.appassembler>
    <plugin.version.build-helper>3.2.0</plugin.version.build-helper>
    <plugin.version.checkstyle>3.1.1</plugin.version.checkstyle>
    <plugin.version.compiler>3.8.1</plugin.version.compiler>
    <plugin.version.exec>3.0.0</plugin.version.exec>
    <plugin.version.failsafe>3.0.0-M5</plugin.version.failsafe>
    <plugin.version.fmt>2.9</plugin.version.fmt>
    <plugin.version.license>3.0</plugin.version.license>
    <plugin.version.protobuf-maven-plugin>0.6.1</plugin.version.protobuf-maven-plugin>
    <plugin.version.proto-backwards-compatibility>1.0.5
    </plugin.version.proto-backwards-compatibility>
    <plugin.version.replacer>1.5.3</plugin.version.replacer>
    <plugin.version.resources>3.1.0</plugin.version.resources>
    <plugin.version.scala>4.4.0</plugin.version.scala>
    <plugin.version.shade>3.2.4</plugin.version.shade>
    <plugin.version.surefire>3.0.0-M5</plugin.version.surefire>
    <plugin.version.versions>2.7</plugin.version.versions>
    <plugin.version.enforcer>3.0.0-M3</plugin.version.enforcer>
    <plugin.version.dependency>3.1.2</plugin.version.dependency>
    <plugin.version.spotbugs>4.0.4</plugin.version.spotbugs>
    <plugin.version.sonar>3.7.0.1746</plugin.version.sonar>
    <plugin.version.clirr>2.8</plugin.version.clirr>
    <plugin.version.maven-jar>3.2.0</plugin.version.maven-jar>
    <plugin.version.dependency-analyzer>1.11.1</plugin.version.dependency-analyzer>


    <!-- maven extensions -->
    <extension.version.os-maven-plugin>1.6.2</extension.version.os-maven-plugin>

    <!-- version against which backwards compatibility is checked -->
    <backwards.compat.version>0.23.0</backwards.compat.version>
    <ignored.changes.file>ignored-changes.xml</ignored.changes.file>
  </properties>

  <dependencyManagement>
    <dependencies>
      <dependency>
        <groupId>io.zeebe</groupId>
        <artifactId>zeebe-broker</artifactId>
        <version>${project.version}</version>
        <classifier>tests</classifier>
        <type>test-jar</type>
      </dependency>

      <dependency>
        <groupId>io.zeebe</groupId>
        <artifactId>zeebe-workflow-engine</artifactId>
        <version>${project.version}</version>
        <classifier>tests</classifier>
        <type>test-jar</type>
      </dependency>

      <dependency>
        <groupId>io.zeebe</groupId>
        <artifactId>zeebe-logstreams</artifactId>
        <version>${project.version}</version>
        <classifier>tests</classifier>
        <type>test-jar</type>
      </dependency>

      <dependency>
        <groupId>io.zeebe</groupId>
        <artifactId>zeebe-client-java</artifactId>
        <version>${project.version}</version>
        <classifier>tests</classifier>
        <type>test-jar</type>
      </dependency>

      <dependency>
        <groupId>org.agrona</groupId>
        <artifactId>agrona</artifactId>
        <version>${version.agrona}</version>
      </dependency>

      <dependency>
        <groupId>com.fasterxml.jackson</groupId>
        <artifactId>jackson-bom</artifactId>
        <version>${version.jackson}</version>
        <scope>import</scope>
        <type>pom</type>
      </dependency>

      <dependency>
        <groupId>com.fasterxml.jackson.core</groupId>
        <artifactId>jackson-databind</artifactId>
        <version>${version.jackson}</version>
      </dependency>
      <dependency>
        <groupId>com.fasterxml.jackson.core</groupId>
        <artifactId>jackson-core</artifactId>
        <version>${version.jackson}</version>
      </dependency>
      <dependency>
        <groupId>com.fasterxml.jackson.datatype</groupId>
        <artifactId>jackson-datatype-jsr310</artifactId>
        <version>${version.jackson}</version>
      </dependency>

      <dependency>
        <groupId>org.msgpack</groupId>
        <artifactId>msgpack-core</artifactId>
        <version>${version.msgpack}</version>
      </dependency>

      <dependency>
        <groupId>org.msgpack</groupId>
        <artifactId>jackson-dataformat-msgpack</artifactId>
        <version>${version.msgpack}</version>
      </dependency>


      <dependency>
        <groupId>junit</groupId>
        <artifactId>junit</artifactId>
        <version>${version.junit}</version>
      </dependency>

      <dependency>
        <groupId>org.awaitility</groupId>
        <artifactId>awaitility</artifactId>
        <version>${version.awaitility}</version>
      </dependency>

      <dependency>
        <groupId>org.mockito</groupId>
        <artifactId>mockito-core</artifactId>
        <version>${version.mockito}</version>
      </dependency>

      <dependency>
        <groupId>org.assertj</groupId>
        <artifactId>assertj-core</artifactId>
        <version>${version.assertj}</version>
      </dependency>

      <dependency>
        <groupId>org.awaitility</groupId>
        <artifactId>awaitility</artifactId>
        <version>${version.awaitility}</version>
        <scope>test</scope>
      </dependency>

      <dependency>
        <groupId>io.rest-assured</groupId>
        <artifactId>rest-assured</artifactId>
        <version>${version.restassert}</version>
      </dependency>

      <dependency>
        <groupId>org.awaitility</groupId>
        <artifactId>awaitility</artifactId>
        <version>${version.awaitility}</version>
      </dependency>

      <dependency>
        <groupId>uk.co.real-logic</groupId>
        <artifactId>sbe-tool</artifactId>
        <version>${version.sbe}</version>
      </dependency>

      <dependency>
        <groupId>org.slf4j</groupId>
        <artifactId>slf4j-api</artifactId>
        <version>${version.slf4j}</version>
      </dependency>

      <dependency>
        <groupId>org.apache.logging.log4j</groupId>
        <artifactId>log4j-api</artifactId>
        <version>${version.log4j}</version>
      </dependency>

      <dependency>
        <groupId>org.apache.logging.log4j</groupId>
        <artifactId>log4j-slf4j-impl</artifactId>
        <version>${version.log4j}</version>
      </dependency>

      <dependency>
        <groupId>org.apache.logging.log4j</groupId>
        <artifactId>log4j-core</artifactId>
        <version>${version.log4j}</version>
      </dependency>

      <dependency>
        <groupId>org.hamcrest</groupId>
        <artifactId>hamcrest</artifactId>
        <version>${version.hamcrest}</version>
      </dependency>

      <dependency>
        <groupId>org.hamcrest</groupId>
        <artifactId>hamcrest-core</artifactId>
        <version>${version.hamcrest}</version>
      </dependency>

      <dependency>
        <groupId>org.scala-lang</groupId>
        <artifactId>scala-library</artifactId>
        <version>${version.scala}</version>
      </dependency>

      <dependency>
        <groupId>org.scala-lang.modules</groupId>
        <artifactId>scala-parser-combinators_2.13</artifactId>
        <version>${version.scala-parser}</version>
      </dependency>

      <dependency>
        <groupId>org.camunda.bpm.model</groupId>
        <artifactId>camunda-xml-model</artifactId>
        <version>${version.camunda}</version>
      </dependency>

      <dependency>
        <groupId>org.rocksdb</groupId>
        <artifactId>rocksdbjni</artifactId>
        <version>${version.rocksdbjni}</version>
      </dependency>

      <dependency>
        <groupId>io.grpc</groupId>
        <artifactId>grpc-core</artifactId>
        <version>${version.grpc}</version>
      </dependency>

      <dependency>
        <groupId>io.grpc</groupId>
        <artifactId>grpc-api</artifactId>
        <version>${version.grpc}</version>
      </dependency>

      <dependency>
        <groupId>io.grpc</groupId>
        <artifactId>grpc-protobuf</artifactId>
        <version>${version.grpc}</version>
      </dependency>

      <dependency>
        <groupId>io.grpc</groupId>
        <artifactId>grpc-protobuf-lite</artifactId>
        <version>${version.grpc}</version>
      </dependency>

      <dependency>
        <groupId>io.grpc</groupId>
        <artifactId>grpc-stub</artifactId>
        <version>${version.grpc}</version>
      </dependency>

      <dependency>
        <groupId>com.google.protobuf</groupId>
        <artifactId>protobuf-java</artifactId>
        <version>${version.protobuf}</version>
      </dependency>

      <dependency>
        <groupId>com.google.protobuf</groupId>
        <artifactId>protobuf-java-util</artifactId>
        <version>${version.protobuf}</version>
      </dependency>

      <dependency>
        <groupId>io.grpc</groupId>
        <artifactId>grpc-netty</artifactId>
        <version>${version.grpc}</version>
      </dependency>

      <dependency>
        <groupId>io.grpc</groupId>
        <artifactId>grpc-testing</artifactId>
        <version>${version.grpc}</version>
      </dependency>

      <dependency>
        <groupId>io.netty</groupId>
        <artifactId>netty-tcnative-boringssl-static</artifactId>
        <version>${version.netty-tcnative}</version>
      </dependency>

      <dependency>
        <groupId>org.elasticsearch</groupId>
        <artifactId>elasticsearch-x-content</artifactId>
        <version>${version.elasticsearch}</version>
      </dependency>

      <dependency>
        <groupId>org.elasticsearch.client</groupId>
        <artifactId>elasticsearch-rest-client</artifactId>
        <version>${version.elasticsearch}</version>
      </dependency>

      <dependency>
        <groupId>com.google.guava</groupId>
        <artifactId>guava</artifactId>
        <version>${version.guava}</version>
      </dependency>

      <dependency>
        <groupId>com.google.code.gson</groupId>
        <artifactId>gson</artifactId>
        <version>${version.gson}</version>
      </dependency>

      <dependency>
        <groupId>io.zeebe</groupId>
        <artifactId>zeebe-test-container</artifactId>
        <version>${version.zeebe-test-container}</version>
      </dependency>

      <dependency>
        <groupId>org.codehaus.mojo</groupId>
        <artifactId>animal-sniffer-annotations</artifactId>
        <version>${version.animal-sniffer}</version>
      </dependency>

      <dependency>
        <groupId>com.google.errorprone</groupId>
        <artifactId>error_prone_annotations</artifactId>
        <version>${version.error-prone}</version>
      </dependency>

      <dependency>
        <groupId>org.objenesis</groupId>
        <artifactId>objenesis</artifactId>
        <version>${version.objenesis}</version>
      </dependency>

      <dependency>
        <groupId>org.yaml</groupId>
        <artifactId>snakeyaml</artifactId>
        <version>${version.snakeyaml}</version>
      </dependency>

      <dependency>
        <groupId>org.apache.commons</groupId>
        <artifactId>commons-lang3</artifactId>
        <version>${version.commons-lang}</version>
      </dependency>

      <dependency>
        <groupId>org.apache.commons</groupId>
        <artifactId>commons-math3</artifactId>
        <version>${version.commons-math}</version>
      </dependency>

      <dependency>
        <groupId>commons-logging</groupId>
        <artifactId>commons-logging</artifactId>
        <version>${version.commons-logging}</version>
      </dependency>

      <dependency>
        <groupId>org.apache.httpcomponents</groupId>
        <artifactId>httpcore</artifactId>
        <version>${version.httpcomponents}</version>
      </dependency>

      <dependency>
        <groupId>org.apache.httpcomponents</groupId>
        <artifactId>httpcore-nio</artifactId>
        <version>${version.httpcomponents}</version>
      </dependency>

      <dependency>
        <groupId>org.apache.httpcomponents</groupId>
        <artifactId>httpasyncclient</artifactId>
        <version>${version.httpasyncclient}</version>
      </dependency>

      <dependency>
        <groupId>org.apache.httpcomponents</groupId>
        <artifactId>httpclient</artifactId>
        <version>${version.httpclient}</version>
      </dependency>

      <dependency>
        <groupId>commons-codec</groupId>
        <artifactId>commons-codec</artifactId>
        <version>${version.commons-codec}</version>
      </dependency>

      <dependency>
        <groupId>io.prometheus</groupId>
        <artifactId>simpleclient</artifactId>
        <version>${version.prometheus}</version>
      </dependency>

      <dependency>
        <groupId>io.prometheus</groupId>
        <artifactId>simpleclient_httpserver</artifactId>
        <version>${version.prometheus}</version>
      </dependency>

      <dependency>
        <groupId>io.prometheus</groupId>
        <artifactId>simpleclient_hotspot</artifactId>
        <version>${version.prometheus}</version>
      </dependency>


      <dependency>
        <groupId>io.micrometer</groupId>
        <artifactId>micrometer-core</artifactId>
        <version>${version.micrometer}</version>
      </dependency>

      <dependency>
        <groupId>io.micrometer</groupId>
        <artifactId>micrometer-registry-prometheus</artifactId>
        <version>${version.micrometer}</version>
      </dependency>

      <dependency>
        <groupId>me.dinowernli</groupId>
        <artifactId>java-grpc-prometheus</artifactId>
        <version>${version.java-grpc-prometheus}</version>
        <exclusions>
          <exclusion>
            <groupId>io.grpc</groupId>
            <artifactId>grpc-all</artifactId>
          </exclusion>
        </exclusions>
      </dependency>

      <dependency>
        <groupId>javax.annotation</groupId>
        <artifactId>javax.annotation-api</artifactId>
        <version>${version.javax}</version>
      </dependency>

      <dependency>
        <groupId>com.github.tomakehurst</groupId>
        <artifactId>wiremock-jre8</artifactId>
        <version>${version.wiremock}</version>
      </dependency>

      <dependency>
        <!-- NOTE: required because of https://github.com/tomakehurst/wiremock/issues/1083-->
        <groupId>org.ow2.asm</groupId>
        <artifactId>asm</artifactId>
        <version>${version.asm}</version>
      </dependency>

      <dependency>
        <groupId>org.testcontainers</groupId>
        <artifactId>testcontainers</artifactId>
        <version>${version.testcontainers}</version>
      </dependency>


      <dependency>
        <groupId>com.netflix.concurrency-limits</groupId>
        <artifactId>concurrency-limits-core</artifactId>
        <version>${version.netflix.concurrency}</version>
      </dependency>

      <dependency>
        <groupId>org.camunda.feel</groupId>
        <artifactId>feel-engine</artifactId>
        <version>${version.feel-scala}</version>
      </dependency>

      <dependency>
        <groupId>org.springframework</groupId>
        <artifactId>spring-context</artifactId>
        <version>${version.spring-framework}</version>
      </dependency>
      <dependency>
        <groupId>org.springframework</groupId>
        <artifactId>spring-core</artifactId>
        <version>${version.spring-framework}</version>
      </dependency>

      <dependency>
        <groupId>org.springframework</groupId>
        <artifactId>spring-beans</artifactId>
        <version>${version.spring-framework}</version>
      </dependency>
      <dependency>
        <groupId>org.springframework</groupId>
        <artifactId>spring-webmvc</artifactId>
        <version>${version.spring-framework}</version>
      </dependency>
      <dependency>
        <groupId>org.springframework</groupId>
        <artifactId>spring-web</artifactId>
        <version>${version.spring-framework}</version>
      </dependency>
      <dependency>
        <groupId>org.springframework</groupId>
        <artifactId>spring-test</artifactId>
        <version>${version.spring-framework}</version>
      </dependency>


      <dependency>
        <groupId>org.springframework.boot</groupId>
        <artifactId>spring-boot</artifactId>
        <version>${version.spring-boot}</version>
      </dependency>
      <dependency>
        <groupId>org.springframework.boot</groupId>
        <artifactId>spring-boot-autoconfigure</artifactId>
        <version>${version.spring-boot}</version>
      </dependency>
      <dependency>
        <groupId>org.springframework.boot</groupId>
        <artifactId>spring-boot-actuator</artifactId>
        <version>${version.spring-boot}</version>
      </dependency>
      <dependency>
        <groupId>org.springframework.boot</groupId>
        <artifactId>spring-boot-actuator-autoconfigure</artifactId>
        <version>${version.spring-boot}</version>
      </dependency>
      <dependency>
        <groupId>org.springframework.boot</groupId>
        <artifactId>spring-boot-autoconfigure</artifactId>
        <version>${version.spring-boot}</version>
      </dependency>
      <dependency>
        <groupId>org.springframework.boot</groupId>
        <artifactId>spring-boot-starter-web</artifactId>
        <version>${version.spring-boot}</version>

        <exclusions>
          <exclusion>
            <groupId>ch.qos.logback</groupId>
            <artifactId>logback-classic</artifactId>
          </exclusion>
          <exclusion>
            <groupId>org.apache.logging.log4j</groupId>
            <artifactId>log4j-to-slf4j</artifactId>
          </exclusion>
        </exclusions>
      </dependency>
      <dependency>
        <groupId>org.apache.tomcat.embed</groupId>
        <artifactId>tomcat-embed-core</artifactId>
        <version>${version.tomcat}</version>
      </dependency>
      <dependency>
        <groupId>org.apache.tomcat.embed</groupId>
        <artifactId>tomcat-embed-websocket</artifactId>
        <version>${version.tomcat}</version>
      </dependency>

      <dependency>
        <artifactId>guava-testlib</artifactId>
        <groupId>com.google.guava</groupId>
        <scope>test</scope>
        <version>${version.guava}</version>
      </dependency>
      <dependency>
        <artifactId>concurrentunit</artifactId>
        <groupId>net.jodah</groupId>
        <scope>test</scope>
        <version>${version.concurrentunit}</version>
      </dependency>
      <dependency>
        <artifactId>kryo</artifactId>
        <groupId>com.esotericsoftware</groupId>
        <version>${version.kryo}</version>
      </dependency>
      <dependency>
        <artifactId>config</artifactId>
        <groupId>com.typesafe</groupId>
        <version>${version.config}</version>
      </dependency>
      <dependency>
        <artifactId>classgraph</artifactId>
        <groupId>io.github.classgraph</groupId>
        <version>${version.classgraph}</version>
      </dependency>

    </dependencies>
  </dependencyManagement>

  <dependencies>
    <dependency>
      <groupId>io.zeebe</groupId>
      <artifactId>zeebe-build-tools</artifactId>
      <scope>test</scope>
    </dependency>

    <dependency>
      <groupId>org.apache.logging.log4j</groupId>
      <artifactId>log4j-core</artifactId>
      <scope>test</scope>
    </dependency>

    <dependency>
      <groupId>org.apache.logging.log4j</groupId>
      <artifactId>log4j-slf4j-impl</artifactId>
      <scope>test</scope>
    </dependency>
  </dependencies>

  <build>
    <extensions>
      <extension>
        <groupId>kr.motd.maven</groupId>
        <artifactId>os-maven-plugin</artifactId>
        <version>${extension.version.os-maven-plugin}</version>
      </extension>
    </extensions>

    <pluginManagement>
      <plugins>
        <!-- MAVEN COMPILER -->
        <plugin>
          <groupId>org.apache.maven.plugins</groupId>
          <artifactId>maven-compiler-plugin</artifactId>
          <version>${plugin.version.compiler}</version>
          <configuration>
            <release>${version.java}</release>
          </configuration>
        </plugin>

        <plugin>
          <groupId>org.codehaus.mojo</groupId>
          <artifactId>clirr-maven-plugin</artifactId>
          <version>${plugin.version.clirr}</version>
          <configuration>
            <comparisonVersion>${backwards.compat.version}</comparisonVersion>
            <ignoredDifferencesFile>${ignored.changes.file}</ignoredDifferencesFile>
          </configuration>
          <executions>
            <execution>
              <goals>
                <goal>check</goal>
              </goals>
              <phase>verify</phase>
            </execution>
          </executions>
        </plugin>

        <plugin>
          <groupId>org.apache.maven.plugins</groupId>
          <artifactId>maven-javadoc-plugin</artifactId>
          <version>${plugin.version.javadoc}</version>
          <configuration>
            <source>${version.java}</source>
            <quiet>true</quiet>
            <additionalOptions>-Xdoclint:none</additionalOptions>
            <additionalDependencies>
              <additionalDependency>
                <groupId>javax.annotation</groupId>
                <artifactId>javax.annotation-api</artifactId>
                <version>1.3.2</version>
              </additionalDependency>
            </additionalDependencies>
          </configuration>
          <executions>
            <execution>
              <id>attach-javadocs</id>
              <goals>
                <goal>jar</goal>
              </goals>
            </execution>
          </executions>
        </plugin>

        <!-- LICENSE PLUGIN -->
        <plugin>
          <groupId>com.mycila</groupId>
          <artifactId>license-maven-plugin</artifactId>
          <version>${plugin.version.license}</version>
          <configuration>
            <header>${license.header}</header>
            <properties>
              <owner>camunda services GmbH</owner>
              <email>info@camunda.com</email>
            </properties>
            <includes>
              <include>**/*.java</include>
              <include>**/*.scala</include>
            </includes>
            <excludes>
              <exclude>benchmarks/project/**/*</exclude>
            </excludes>
            <mapping>
              <java>SLASHSTAR_STYLE</java>
            </mapping>
          </configuration>
          <executions>
            <execution>
              <id>add-license</id>
              <phase>compile</phase>
              <goals>
                <goal>format</goal>
              </goals>
            </execution>
          </executions>
        </plugin>

        <!-- CHECKSTYLE -->
        <plugin>
          <groupId>org.apache.maven.plugins</groupId>
          <artifactId>maven-checkstyle-plugin</artifactId>
          <version>${plugin.version.checkstyle}</version>
          <!-- dependency on build tool to reference the checkstyle cfg -->
          <dependencies>
            <dependency>
              <groupId>io.zeebe</groupId>
              <artifactId>zeebe-build-tools</artifactId>
              <version>${project.version}</version>
            </dependency>
          </dependencies>
          <configuration>
            <configLocation>check/.checkstyle.xml</configLocation>
            <includeTestSourceDirectory>true</includeTestSourceDirectory>
            <encoding>UTF-8</encoding>
            <failOnViolation>true</failOnViolation>
            <sourceDirectories>
              <sourceDirectory>${project.build.sourceDirectory}</sourceDirectory>
              <sourceDirectory>${project.build.testSourceDirectory}</sourceDirectory>
            </sourceDirectories>
          </configuration>
          <executions>
            <execution>
              <id>validate-java</id>
              <phase>validate</phase>
              <goals>
                <goal>check</goal>
              </goals>
              <configuration>
              </configuration>
            </execution>
          </executions>
        </plugin>

        <!-- MAVEN SUREFIRE -->
        <plugin>
          <groupId>org.apache.maven.plugins</groupId>
          <artifactId>maven-surefire-plugin</artifactId>
          <version>${plugin.version.surefire}</version>
          <configuration>
            <failIfNoTests>false</failIfNoTests>
            <trimStackTrace>false</trimStackTrace>
            <redirectTestOutputToFile>true</redirectTestOutputToFile>
            <properties>
              <property>
                <name>listener</name>
                <value>io.zeebe.ZeebeTestListener</value>
              </property>
            </properties>
            <reportNameSuffix>${env.SUREFIRE_REPORT_NAME_SUFFIX}</reportNameSuffix>
          </configuration>
        </plugin>

        <plugin>
          <groupId>org.apache.maven.plugins</groupId>
          <artifactId>maven-failsafe-plugin</artifactId>
          <version>${plugin.version.failsafe}</version>
          <executions>
            <execution>
              <goals>
                <goal>integration-test</goal>
                <goal>verify</goal>
              </goals>
            </execution>
          </executions>
          <configuration>
            <failIfNoTests>false</failIfNoTests>
            <trimStackTrace>false</trimStackTrace>
            <redirectTestOutputToFile>true</redirectTestOutputToFile>
            <properties>
              <property>
                <name>listener</name>
                <value>io.zeebe.ZeebeTestListener</value>
              </property>
            </properties>
          </configuration>
        </plugin>

        <!-- Build Helper Plugin -->
        <plugin>
          <groupId>org.codehaus.mojo</groupId>
          <artifactId>build-helper-maven-plugin</artifactId>
          <version>${plugin.version.build-helper}</version>
        </plugin>

        <!-- Shade Plugin -->
        <plugin>
          <groupId>org.apache.maven.plugins</groupId>
          <artifactId>maven-shade-plugin</artifactId>
          <version>${plugin.version.shade}</version>
        </plugin>

        <!-- App Assembler Plugin -->
        <plugin>
          <groupId>org.codehaus.mojo</groupId>
          <artifactId>appassembler-maven-plugin</artifactId>
          <version>${plugin.version.appassembler}</version>
        </plugin>

        <!-- Exec Plugin -->
        <plugin>
          <groupId>org.codehaus.mojo</groupId>
          <artifactId>exec-maven-plugin</artifactId>
          <version>${plugin.version.exec}</version>
          <configuration>
            <!-- Define system properties in one place, see https://github.com/camunda-zeebe/zeebe/issues/377 -->
            <systemProperties>
              <systemProperty>
                <key>sbe.output.dir</key>
                <value>${project.build.directory}/generated-sources/sbe</value>
              </systemProperty>
              <systemProperty>
                <key>sbe.java.generate.interfaces</key>
                <value>true</value>
              </systemProperty>
              <systemProperty>
                <key>sbe.decode.unknown.enum.values</key>
                <value>true</value>
              </systemProperty>
              <systemProperty>
                <key>sbe.xinclude.aware</key>
                <value>true</value>
              </systemProperty>
            </systemProperties>
          </configuration>
        </plugin>

        <!-- Resources Plugin -->
        <plugin>
          <groupId>org.apache.maven.plugins</groupId>
          <artifactId>maven-resources-plugin</artifactId>
          <version>${plugin.version.resources}</version>
        </plugin>

        <!-- Scala Plugin -->
        <plugin>
          <groupId>net.alchim31.maven</groupId>
          <artifactId>scala-maven-plugin</artifactId>
          <version>${plugin.version.scala}</version>
          <executions>
            <execution>
              <id>scala-compile-first</id>
              <phase>process-resources</phase>
              <goals>
                <goal>add-source</goal>
                <goal>compile</goal>
              </goals>
            </execution>
            <execution>
              <id>scala-test-compile</id>
              <phase>process-test-resources</phase>
              <goals>
                <goal>testCompile</goal>
              </goals>
            </execution>
          </executions>
          <configuration>
            <scalaVersion>${version.scala}</scalaVersion>
          </configuration>
        </plugin>

        <!--This plugin's configuration is used to store Eclipse m2e settings
          only. It has no influence on the Maven build itself. -->
        <plugin>
          <groupId>org.eclipse.m2e</groupId>
          <artifactId>lifecycle-mapping</artifactId>
          <version>1.0.0</version>
          <configuration>
            <lifecycleMappingMetadata>
              <pluginExecutions>
                <pluginExecution>
                  <pluginExecutionFilter>
                    <groupId>org.codehaus.mojo</groupId>
                    <artifactId>exec-maven-plugin</artifactId>
                    <versionRange>[1.3.2,)</versionRange>
                    <goals>
                      <goal>java</goal>
                    </goals>
                  </pluginExecutionFilter>
                  <action>
                    <ignore />
                  </action>
                </pluginExecution>
              </pluginExecutions>
            </lifecycleMappingMetadata>
          </configuration>
        </plugin>

        <!-- Ant run plugin -->
        <plugin>
          <groupId>org.apache.maven.plugins</groupId>
          <artifactId>maven-antrun-plugin</artifactId>
          <version>${plugin.version.antrun}</version>
        </plugin>

        <!-- Versions plugin to update versions in pom files -->
        <plugin>
          <groupId>org.codehaus.mojo</groupId>
          <artifactId>versions-maven-plugin</artifactId>
          <version>${plugin.version.versions}</version>
        </plugin>

        <!-- Google code format plugin -->
        <plugin>
          <groupId>com.coveo</groupId>
          <artifactId>fmt-maven-plugin</artifactId>
          <version>${plugin.version.fmt}</version>
          <executions>
            <execution>
              <goals>
                <goal>format</goal>
              </goals>
            </execution>
          </executions>
        </plugin>

        <plugin>
          <groupId>org.xolstice.maven.plugins</groupId>
          <artifactId>protobuf-maven-plugin</artifactId>
          <version>${plugin.version.protobuf-maven-plugin}</version>
          <configuration>
            <protocArtifact>
              com.google.protobuf:protoc:${version.protobuf}:exe:${os.detected.classifier}
            </protocArtifact>
            <pluginId>grpc-java</pluginId>
            <pluginArtifact>
              io.grpc:protoc-gen-grpc-java:${version.grpc}:exe:${os.detected.classifier}
            </pluginArtifact>
          </configuration>
          <executions>
            <execution>
              <goals>
                <goal>compile</goal>
                <goal>compile-custom</goal>
              </goals>
            </execution>
          </executions>
        </plugin>

        <plugin>
          <groupId>com.salesforce.servicelibs</groupId>
          <artifactId>proto-backwards-compatibility</artifactId>
          <version>${plugin.version.proto-backwards-compatibility}</version>
          <configuration>
            <protoSourceRoot>${project.basedir}/src/main/proto</protoSourceRoot>
          </configuration>
          <executions>
            <execution>
              <goals>
                <goal>backwards-compatibility-check</goal>
              </goals>
            </execution>
          </executions>
        </plugin>

        <plugin>
          <groupId>com.google.code.maven-replacer-plugin</groupId>
          <artifactId>replacer</artifactId>
          <version>${plugin.version.replacer}</version>
        </plugin>

        <plugin>
          <groupId>org.apache.maven.plugins</groupId>
          <artifactId>maven-enforcer-plugin</artifactId>
          <version>${plugin.version.enforcer}</version>
          <executions>
            <execution>
              <id>enforce-dependency-convergence</id>
              <goals>
                <goal>enforce</goal>
              </goals>
              <configuration>
                <rules>
                  <dependencyConvergence />
                </rules>
              </configuration>
            </execution>
          </executions>
        </plugin>

        <plugin>
          <groupId>org.apache.maven.plugins</groupId>
          <artifactId>maven-dependency-plugin</artifactId>
          <version>${plugin.version.dependency}</version>
          <!-- To run with Java 11 - https://issues.apache.org/jira/browse/MDEP-613-->
          <dependencies>
            <dependency>
              <groupId>org.apache.maven.shared</groupId>
              <artifactId>maven-dependency-analyzer</artifactId>
              <version>${plugin.version.dependency-analyzer}</version>
            </dependency>
          </dependencies>

          <executions>
            <execution>
              <id>analyze-dependencies</id>
              <goals>
                <goal>analyze-only</goal>
              </goals>
              <configuration>
                <failOnWarning>true</failOnWarning>
                <outputXML>true</outputXML>
                <!-- dependencies not directly used in all projects during tests -->
                <ignoredUnusedDeclaredDependencies>
                  <dep>org.apache.logging.log4j:log4j-slf4j-impl</dep>
                  <dep>org.apache.logging.log4j:log4j-core</dep>
                  <dep>io.zeebe:zeebe-build-tools</dep>
                  <dep>io.zeebe:zeebe-gateway-protocol</dep>
                  <dep>org.ow2.asm:asm</dep>
                </ignoredUnusedDeclaredDependencies>
              </configuration>
            </execution>
          </executions>
        </plugin>

        <plugin>
          <groupId>org.apache.maven.plugins</groupId>
          <artifactId>maven-jar-plugin</artifactId>
          <version>${plugin.version.maven-jar}</version>
          <configuration>
            <useDefaultManifestFile>false</useDefaultManifestFile>
          </configuration>
        </plugin>

      </plugins>

    </pluginManagement>

    <plugins>
      <plugin>
        <groupId>org.apache.maven.plugins</groupId>
        <artifactId>maven-compiler-plugin</artifactId>
      </plugin>

      <plugin>
        <groupId>com.mycila</groupId>
        <artifactId>license-maven-plugin</artifactId>
      </plugin>

      <plugin>
        <groupId>org.apache.maven.plugins</groupId>
        <artifactId>maven-checkstyle-plugin</artifactId>
      </plugin>

      <plugin>
        <groupId>org.apache.maven.plugins</groupId>
        <artifactId>maven-surefire-plugin</artifactId>
      </plugin>

      <plugin>
        <groupId>com.coveo</groupId>
        <artifactId>fmt-maven-plugin</artifactId>
      </plugin>

      <plugin>
        <groupId>org.apache.maven.plugins</groupId>
        <artifactId>maven-enforcer-plugin</artifactId>
      </plugin>

      <plugin>
        <groupId>org.apache.maven.plugins</groupId>
        <artifactId>maven-dependency-plugin</artifactId>
      </plugin>
    </plugins>
  </build>

  <profiles>
    <profile>
      <id>skip-unstable-tests</id>
      <build>
        <plugins>
          <plugin>
            <groupId>org.apache.maven.plugins</groupId>
            <artifactId>maven-surefire-plugin</artifactId>
            <configuration>
              <excludedGroups>io.zeebe.UnstableTest</excludedGroups>
            </configuration>
          </plugin>
        </plugins>
      </build>
    </profile>

    <profile>
      <id>skip-unstable-ci</id>
      <build>
        <plugins>
          <plugin>
            <groupId>org.apache.maven.plugins</groupId>
            <artifactId>maven-surefire-plugin</artifactId>
            <configuration>
              <excludedGroups>io.zeebe.UnstableCI</excludedGroups>
            </configuration>
          </plugin>
        </plugins>
      </build>
    </profile>

    <profile>
      <id>parallel-tests</id>
      <build>
        <plugins>
          <plugin>
            <groupId>org.apache.maven.plugins</groupId>
            <artifactId>maven-surefire-plugin</artifactId>
            <configuration>
              <forkCount>0.5C</forkCount>
              <reuseForks>true</reuseForks>
              <systemPropertyVariables>
                <!-- use two dollar signs to prevent maven properties resolution, surefire will resolve
                the property later. If only ${surefire.forkNumber} is used maven will fail to resolve it
                and don't set the system property -->
                <testForkNumber>$${surefire.forkNumber}</testForkNumber>
              </systemPropertyVariables>
            </configuration>
          </plugin>
        </plugins>
      </build>
    </profile>

    <profile>
      <id>spotbugs</id>
      <build>
        <plugins>
          <plugin>
            <groupId>com.github.spotbugs</groupId>
            <artifactId>spotbugs-maven-plugin</artifactId>
            <version>${plugin.version.spotbugs}</version>
            <configuration>
              <effort>Max</effort>
              <threshold>Low</threshold>
              <xmlOutput>true</xmlOutput>
              <includeFilterFile>${spotbugs.include}</includeFilterFile>
              <excludeFilterFile>${spotbugs.exclude}</excludeFilterFile>
            </configuration>
            <executions>
              <execution>
                <goals>
                  <goal>check</goal>
                </goals>
              </execution>
            </executions>

            <!-- dependency on build tool to reference the spotbugs filter-->
            <dependencies>
              <dependency>
                <groupId>io.zeebe</groupId>
                <artifactId>zeebe-build-tools</artifactId>
                <version>${project.version}</version>
              </dependency>
            </dependencies>
          </plugin>
        </plugins>

      </build>
    </profile>

    <!--
      This profile is used to add an explicit dependency to surefire-junit. To fix the race condition
      of https://github.com/zeebe-io/zeebe/issues/2379 we download all dependencies at the beginning
      with mvn dependency:go-offline and then run the tests in offline mode. But the plugin misses
      to download the surefire-junit dependency, therefore define an explicit dependency while downloading
    -->
    <profile>
      <id>prepare-offline</id>
      <dependencies>
        <dependency>
          <groupId>org.apache.maven.surefire</groupId>
          <artifactId>surefire-junit4</artifactId>
          <version>${plugin.version.surefire}</version>
          <scope>test</scope>
        </dependency>
        <dependency>
          <groupId>org.apache.maven.surefire</groupId>
          <artifactId>surefire-junit47</artifactId>
          <version>${plugin.version.surefire}</version>
          <scope>test</scope>
        </dependency>
      </dependencies>
      <build>
        <plugins>
          <plugin>
            <groupId>org.apache.maven.plugins</groupId>
            <artifactId>maven-dependency-plugin</artifactId>
            <executions>
              <execution>
                <id>analyze-dependencies</id>
                <goals>
                  <goal>analyze-only</goal>
                </goals>
                <configuration>
                  <ignoredUnusedDeclaredDependencies combine.children="append">
                    <dep>org.apache.maven.surefire:surefire-junit4</dep>
                    <dep>org.apache.maven.surefire:surefire-junit47</dep>
                  </ignoredUnusedDeclaredDependencies>
                </configuration>
              </execution>
            </executions>
          </plugin>
        </plugins>
      </build>
    </profile>

    <!-- profile to perform only static code analysis using sonar scanner -->
    <profile>
      <id>sonar</id>
      <properties>
        <!-- sonarscanner integration -->
        <!-- sonar.login token must be passed at runtime to avoid sharing token -->
        <sonar.host.url>https://sonarcloud.io</sonar.host.url>
        <sonar.organization>zeebe-io</sonar.organization>
        <sonar.login>${env.SONARCLOUD_TOKEN}</sonar.login>
        <sonar.links.issue>${scm.url}/issues</sonar.links.issue>
        <sonar.cpd.exclusions>
          broker/src/main/java/io/zeebe/broker/system/configuration/backpressure/Gradient2Cfg.java,broker/src/main/java/io/zeebe/broker/system/configuration/backpressure/GradientCfg.java
        </sonar.cpd.exclusions>
      </properties>
      <build>
        <plugins>
          <plugin>
            <groupId>org.sonarsource.scanner.maven</groupId>
            <artifactId>sonar-maven-plugin</artifactId>
            <version>${plugin.version.sonar}</version>
            <executions>
              <execution>
                <phase>verify</phase>
                <goals>
                  <goal>sonar</goal>
                </goals>
              </execution>
            </executions>
          </plugin>
        </plugins>
      </build>
    </profile>
  </profiles>
</project><|MERGE_RESOLUTION|>--- conflicted
+++ resolved
@@ -3,11 +3,7 @@
   <modelVersion>4.0.0</modelVersion>
   <name>Zeebe Parent</name>
   <artifactId>zeebe-parent</artifactId>
-<<<<<<< HEAD
-  <version>0.24.1-SNAPSHOT</version>
-=======
   <version>0.24.2-SNAPSHOT</version>
->>>>>>> 1aa0bf34
   <packaging>pom</packaging>
   <inceptionYear>2017</inceptionYear>
   <url>http://zeebe.io/</url>
@@ -15,11 +11,7 @@
   <parent>
     <groupId>io.zeebe</groupId>
     <artifactId>zeebe-bom</artifactId>
-<<<<<<< HEAD
-    <version>0.24.1-SNAPSHOT</version>
-=======
     <version>0.24.2-SNAPSHOT</version>
->>>>>>> 1aa0bf34
     <relativePath>../bom</relativePath>
   </parent>
 
